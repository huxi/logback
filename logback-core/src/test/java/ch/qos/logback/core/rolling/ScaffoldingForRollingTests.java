--- conflicted
+++ resolved
@@ -45,7 +45,7 @@
  * @author Ceki G&uuml;lc&uuml;
  */
 public class ScaffoldingForRollingTests {
-s
+
   static public final String DATE_PATTERN_WITH_SECONDS = "yyyy-MM-dd_HH_mm_ss";
   static public final SimpleDateFormat SDF = new SimpleDateFormat(
           DATE_PATTERN_WITH_SECONDS);
@@ -80,16 +80,12 @@
   }
 
   public static void fileContentCheck(File[] fileArray, int runLength,
-<<<<<<< HEAD
           String prefix) throws IOException {
-=======
-                                      String prefix) throws IOException {
     fileContentCheck(fileArray, runLength, prefix, 0);
   }
 
   public static void fileContentCheck(File[] fileArray, int runLength,
-                                      String prefix, int runStart) throws IOException {
->>>>>>> cf3c1d3e
+          String prefix, int runStart) throws IOException {
     List<String> stringList = new ArrayList<String>();
     for (File file : fileArray) {
       FileToBufferUtil.readIntoList(file, stringList);
@@ -104,16 +100,12 @@
   }
 
   public static void sortedContentCheck(String outputDirStr, int runLength,
-<<<<<<< HEAD
           String prefix) throws IOException {
-=======
-                                        String prefix) throws IOException {
     sortedContentCheck(outputDirStr, runLength, prefix, 0);
   }
 
   public static void sortedContentCheck(String outputDirStr, int runLength,
-                                        String prefix, int runStart) throws IOException {
->>>>>>> cf3c1d3e
+          String prefix, int runStart) throws IOException {
     File[] fileArray = getFilesInDirectory(outputDirStr);
     FileFilterUtil.sortFileArrayByName(fileArray);
     fileContentCheck(fileArray, runLength, prefix, runStart);
