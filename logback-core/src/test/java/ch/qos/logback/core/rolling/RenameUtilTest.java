/**
 * Logback: the reliable, generic, fast and flexible logging framework.
 * Copyright (C) 1999-2015, QOS.ch. All rights reserved.
 *
 * This program and the accompanying materials are dual-licensed under
 * either the terms of the Eclipse Public License v1.0 as published by
 * the Eclipse Foundation
 *
 *   or (per the licensee's choosing)
 *
 * under the terms of the GNU Lesser General Public License version 2.1
 * as published by the Free Software Foundation.
 */
package ch.qos.logback.core.rolling;

import ch.qos.logback.core.Context;
import ch.qos.logback.core.ContextBase;
import ch.qos.logback.core.encoder.EchoEncoder;
import ch.qos.logback.core.encoder.Encoder;
import ch.qos.logback.core.rolling.helper.RenameUtil;
import ch.qos.logback.core.status.StatusChecker;
import ch.qos.logback.core.testUtil.RandomUtil;
import ch.qos.logback.core.util.CoreTestConstants;
import ch.qos.logback.core.util.StatusPrinter;
import org.junit.Before;
import org.junit.Ignore;
import org.junit.Test;

import java.io.File;
import java.io.FileInputStream;
import java.io.FileOutputStream;
import java.io.IOException;

import static org.junit.Assert.assertTrue;

public class RenameUtilTest {

<<<<<<< HEAD
    Encoder<Object> encoder;
    Context context = new ContextBase();
    StatusChecker statusChecker = new StatusChecker(context);

    long currentTime = System.currentTimeMillis();
    int diff = RandomUtil.getPositiveInt();
    protected String randomOutputDirAsStr = CoreTestConstants.OUTPUT_DIR_PREFIX + diff + "/";
    protected File randomOutputDir = new File(randomOutputDirAsStr);

    @Before
    public void setUp() throws Exception {
        encoder = new EchoEncoder<Object>();
        // if this this the fist test run after 'build clean up' then the
        // OUTPUT_DIR_PREFIX might be not yet created
        randomOutputDir.mkdirs();
    }

    @Test
    public void renameToNonExistingDirectory() throws IOException, RolloverFailure {
        RenameUtil renameUtil = new RenameUtil();
        renameUtil.setContext(context);

        int diff2 = RandomUtil.getPositiveInt();
        File fromFile = File.createTempFile("from" + diff, "test", randomOutputDir);

        String randomTARGETDir = CoreTestConstants.OUTPUT_DIR_PREFIX + diff2;

        renameUtil.rename(fromFile.toString(), new File(randomTARGETDir + "/to.test").toString());
        StatusPrinter.printInCaseOfErrorsOrWarnings(context);
        assertTrue(statusChecker.isErrorFree(0));
    }

    @Test
    @Ignore
    public void MANUAL_renamingOnDifferentVolumesOnLinux() throws IOException, RolloverFailure {
        RenameUtil renameUtil = new RenameUtil();
        renameUtil.setContext(context);

        String src = "/tmp/ramdisk/foo.txt";
        FileOutputStream fis = new FileOutputStream(src);
        fis.write(("hello" + diff).getBytes());

        renameUtil.rename(src, "/tmp/foo" + diff + ".txt");
        StatusPrinter.print(context);
    }

    @Test
    @Ignore
    public void MANUAL_renamingOnDifferentVolumesOnWindows() throws IOException, RolloverFailure {
        RenameUtil renameUtil = new RenameUtil();
        renameUtil.setContext(context);

        String src = "c:/tmp/foo.txt";
        FileOutputStream fis = new FileOutputStream(src);
        fis.write(("hello" + diff).getBytes());
        fis.close();

        renameUtil.rename(src, "d:/tmp/foo" + diff + ".txt");
        StatusPrinter.print(context);
        assertTrue(statusChecker.isErrorFree(0));
    }

    @Test
    public void renameByCopying() {

    }
=======
  Encoder<Object> encoder;
  Context context = new ContextBase();
  StatusChecker statusChecker = new StatusChecker(context);

  long currentTime = System.currentTimeMillis();
  int diff = RandomUtil.getPositiveInt();
  protected String randomOutputDirAsStr = CoreTestConstants.OUTPUT_DIR_PREFIX + diff
          + "/";
  protected File randomOutputDir = new File(randomOutputDirAsStr);

  @Before
  public void setUp() throws Exception {
    encoder = new EchoEncoder<Object>();
    // if this this the fist test run after 'build clean up' then the
    // OUTPUT_DIR_PREFIX might be not yet created
    randomOutputDir.mkdirs();
  }

  @Test
  public void renameToNonExistingDirectory() throws IOException, RolloverFailure {
    RenameUtil renameUtil = new RenameUtil();
    renameUtil.setContext(context);

    int diff2 = RandomUtil.getPositiveInt();
    File fromFile = File.createTempFile("from" + diff, "test",
            randomOutputDir);

    String randomTARGETDir = CoreTestConstants.OUTPUT_DIR_PREFIX + diff2;

    renameUtil.rename(fromFile.toString(), new File(randomTARGETDir + "/to.test").toString());
    StatusPrinter.printInCaseOfErrorsOrWarnings(context);
    assertTrue(statusChecker.isErrorFree(0));
  }


  @Test
  @Ignore
  public void MANUAL_renamingOnDifferentVolumesOnLinux() throws IOException, RolloverFailure {
    RenameUtil renameUtil = new RenameUtil();
    renameUtil.setContext(context);

    String src = "/tmp/ramdisk/foo.txt";
    FileOutputStream fis = new FileOutputStream(src);
    fis.write(("hello" + diff).getBytes());

    renameUtil.rename(src, "/tmp/foo" + diff + ".txt");
    StatusPrinter.print(context);
  }


  @Test
  @Ignore
  public void MANUAL_renamingOnDifferentVolumesOnWindows() throws IOException, RolloverFailure {
    RenameUtil renameUtil = new RenameUtil();
    renameUtil.setContext(context);

    String src = "c:/tmp/foo.txt";
    FileOutputStream fis = new FileOutputStream(src);
    fis.write(("hello" + diff).getBytes());
    fis.close();

    renameUtil.rename(src, "d:/tmp/foo" + diff + ".txt");
    StatusPrinter.print(context);
    assertTrue(statusChecker.isErrorFree(0));
  }

  @Test
  public void renameLockedAbstractFile() throws IOException, RolloverFailure {
    RenameUtil renameUtil = new RenameUtil();
    renameUtil.setContext(context);

    String src = "abstract_pathname.txt";
    FileOutputStream fos = new FileOutputStream(src);
    fos.write(("hello" + diff).getBytes());
    fos.close();
    
    FileInputStream fisLock = new FileInputStream(src);

    renameUtil.rename(src, src+"."+ diff );
    StatusPrinter.print(context);
    assertTrue(statusChecker.isErrorFree(0));
  }

  @Test
  public void renameByCopying() {

  }
>>>>>>> b64f57bb

}<|MERGE_RESOLUTION|>--- conflicted
+++ resolved
@@ -22,20 +22,22 @@
 import ch.qos.logback.core.testUtil.RandomUtil;
 import ch.qos.logback.core.util.CoreTestConstants;
 import ch.qos.logback.core.util.StatusPrinter;
+
 import org.junit.Before;
 import org.junit.Ignore;
 import org.junit.Test;
 
 import java.io.File;
 import java.io.FileInputStream;
+import java.io.FileNotFoundException;
 import java.io.FileOutputStream;
 import java.io.IOException;
 
+import static org.junit.Assert.assertEquals;
 import static org.junit.Assert.assertTrue;
 
 public class RenameUtilTest {
 
-<<<<<<< HEAD
     Encoder<Object> encoder;
     Context context = new ContextBase();
     StatusChecker statusChecker = new StatusChecker(context);
@@ -68,6 +70,28 @@
         assertTrue(statusChecker.isErrorFree(0));
     }
 
+    
+    @Test //  LOGBACK-1054 
+    public void renameLockedAbstractFile_LOGBACK_1054 () throws IOException, RolloverFailure {
+        RenameUtil renameUtil = new RenameUtil();
+        renameUtil.setContext(context);
+
+        String abstractFileName = "abstract_pathname-"+diff;
+        
+        String src = CoreTestConstants.OUTPUT_DIR_PREFIX+abstractFileName;
+        String target = abstractFileName + ".target";
+        
+        makeFile(src);
+        
+        FileInputStream fisLock = new FileInputStream(src);
+        renameUtil.rename(src,  target);
+        // release the lock
+        fisLock.close();
+        
+        StatusPrinter.print(context);
+        assertEquals(0, statusChecker.matchCount("Parent of target file ."+target+". is null"));
+    }
+
     @Test
     @Ignore
     public void MANUAL_renamingOnDifferentVolumesOnLinux() throws IOException, RolloverFailure {
@@ -75,121 +99,32 @@
         renameUtil.setContext(context);
 
         String src = "/tmp/ramdisk/foo.txt";
-        FileOutputStream fis = new FileOutputStream(src);
-        fis.write(("hello" + diff).getBytes());
+        makeFile(src);
 
         renameUtil.rename(src, "/tmp/foo" + diff + ".txt");
         StatusPrinter.print(context);
     }
 
+
     @Test
-    @Ignore
     public void MANUAL_renamingOnDifferentVolumesOnWindows() throws IOException, RolloverFailure {
         RenameUtil renameUtil = new RenameUtil();
         renameUtil.setContext(context);
 
-        String src = "c:/tmp/foo.txt";
-        FileOutputStream fis = new FileOutputStream(src);
-        fis.write(("hello" + diff).getBytes());
-        fis.close();
-
+        String src = "c:/tmp/foo.txt"; 
+        makeFile(src);
+        
         renameUtil.rename(src, "d:/tmp/foo" + diff + ".txt");
         StatusPrinter.print(context);
         assertTrue(statusChecker.isErrorFree(0));
     }
 
-    @Test
-    public void renameByCopying() {
+    private void makeFile(String src) throws FileNotFoundException, IOException {
+        
+        FileOutputStream fos = new FileOutputStream(src);
+        fos.write(("hello" + diff).getBytes());
+        fos.close();
+    }
 
-    }
-=======
-  Encoder<Object> encoder;
-  Context context = new ContextBase();
-  StatusChecker statusChecker = new StatusChecker(context);
-
-  long currentTime = System.currentTimeMillis();
-  int diff = RandomUtil.getPositiveInt();
-  protected String randomOutputDirAsStr = CoreTestConstants.OUTPUT_DIR_PREFIX + diff
-          + "/";
-  protected File randomOutputDir = new File(randomOutputDirAsStr);
-
-  @Before
-  public void setUp() throws Exception {
-    encoder = new EchoEncoder<Object>();
-    // if this this the fist test run after 'build clean up' then the
-    // OUTPUT_DIR_PREFIX might be not yet created
-    randomOutputDir.mkdirs();
-  }
-
-  @Test
-  public void renameToNonExistingDirectory() throws IOException, RolloverFailure {
-    RenameUtil renameUtil = new RenameUtil();
-    renameUtil.setContext(context);
-
-    int diff2 = RandomUtil.getPositiveInt();
-    File fromFile = File.createTempFile("from" + diff, "test",
-            randomOutputDir);
-
-    String randomTARGETDir = CoreTestConstants.OUTPUT_DIR_PREFIX + diff2;
-
-    renameUtil.rename(fromFile.toString(), new File(randomTARGETDir + "/to.test").toString());
-    StatusPrinter.printInCaseOfErrorsOrWarnings(context);
-    assertTrue(statusChecker.isErrorFree(0));
-  }
-
-
-  @Test
-  @Ignore
-  public void MANUAL_renamingOnDifferentVolumesOnLinux() throws IOException, RolloverFailure {
-    RenameUtil renameUtil = new RenameUtil();
-    renameUtil.setContext(context);
-
-    String src = "/tmp/ramdisk/foo.txt";
-    FileOutputStream fis = new FileOutputStream(src);
-    fis.write(("hello" + diff).getBytes());
-
-    renameUtil.rename(src, "/tmp/foo" + diff + ".txt");
-    StatusPrinter.print(context);
-  }
-
-
-  @Test
-  @Ignore
-  public void MANUAL_renamingOnDifferentVolumesOnWindows() throws IOException, RolloverFailure {
-    RenameUtil renameUtil = new RenameUtil();
-    renameUtil.setContext(context);
-
-    String src = "c:/tmp/foo.txt";
-    FileOutputStream fis = new FileOutputStream(src);
-    fis.write(("hello" + diff).getBytes());
-    fis.close();
-
-    renameUtil.rename(src, "d:/tmp/foo" + diff + ".txt");
-    StatusPrinter.print(context);
-    assertTrue(statusChecker.isErrorFree(0));
-  }
-
-  @Test
-  public void renameLockedAbstractFile() throws IOException, RolloverFailure {
-    RenameUtil renameUtil = new RenameUtil();
-    renameUtil.setContext(context);
-
-    String src = "abstract_pathname.txt";
-    FileOutputStream fos = new FileOutputStream(src);
-    fos.write(("hello" + diff).getBytes());
-    fos.close();
-    
-    FileInputStream fisLock = new FileInputStream(src);
-
-    renameUtil.rename(src, src+"."+ diff );
-    StatusPrinter.print(context);
-    assertTrue(statusChecker.isErrorFree(0));
-  }
-
-  @Test
-  public void renameByCopying() {
-
-  }
->>>>>>> b64f57bb
-
+   
 }